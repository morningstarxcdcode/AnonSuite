--- conflicted
+++ resolved
@@ -18,18 +18,7 @@
 
     def __init__(self):
         self.logger = logging.getLogger(__name__)
-<<<<<<< HEAD
-        # Determine project root dynamically
-        current_file = os.path.abspath(__file__)
-        project_root = os.path.dirname(os.path.dirname(os.path.dirname(current_file)))  # Go up from src/wifi/
-        self.pixiewps_path = os.path.join(project_root, "src", "wifi", "pixiewps", "pixiewps")
-        self.results_dir = os.path.join(project_root, "run", "pixiewps_results")
-=======
-        self.pixiewps_path = (
-            "/Users/morningstar/Desktop/AnonSuite/src/wifi/pixiewps/pixiewps"
-        )
-        self.results_dir = "/Users/morningstar/Desktop/AnonSuite/run/pixiewps_results"
->>>>>>> 99066cb5
+
         self._ensure_results_dir()
 
     def _ensure_results_dir(self):
