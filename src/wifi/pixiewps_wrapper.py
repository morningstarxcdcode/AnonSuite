#!/usr/bin/env python3
"""
Pixiewps Wrapper - WPS PIN Recovery Interface
Part of AnonSuite WiFi Auditing Tools
"""

import subprocess
import logging
import os
import json
from pathlib import Path
from typing import Dict, Optional, List
from datetime import datetime

class PixiewpsWrapper:
    """Wrapper for pixiewps WPS PIN recovery tool"""
    
    def __init__(self):
        self.logger = logging.getLogger(__name__)
<<<<<<< HEAD
        self.pixiewps_path = "/Users/morningstar/Desktop/AnonSuite/src/wifi/pixiewps/pixiewps"
        self.results_dir = "/Users/morningstar/Desktop/AnonSuite/run/pixiewps_results"
=======

>>>>>>> 81ea7bad
        self._ensure_results_dir()
    
    def _ensure_results_dir(self):
        """Ensure results directory exists"""
        os.makedirs(self.results_dir, exist_ok=True)
    
    def check_binary(self) -> bool:
        """Check if pixiewps binary exists and is executable"""
        if not Path(self.pixiewps_path).is_file():
            self.logger.error(f"Pixiewps binary not found at {self.pixiewps_path}")
            return False
        
        if not os.access(self.pixiewps_path, os.X_OK):
            self.logger.error(f"Pixiewps binary is not executable: {self.pixiewps_path}")
            return False
        
        return True
    
    def run_attack(self, pke: str, pkr: str, e_hash1: str, e_hash2: str, 
                   authkey: str, e_nonce: str, r_nonce: Optional[str] = None,
                   e_bssid: Optional[str] = None, verbosity: int = 3,
                   output_file: Optional[str] = None) -> Dict:
        """
        Run pixiewps attack with provided WPS handshake data
        
        Args:
            pke: Enrollee public key
            pkr: Registrar public key  
            e_hash1: Enrollee hash-1
            e_hash2: Enrollee hash-2
            authkey: Authentication session key
            e_nonce: Enrollee nonce
            r_nonce: Registrar nonce (optional)
            e_bssid: Enrollee BSSID (optional)
            verbosity: Verbosity level 1-3
            output_file: Output file path (optional)
        
        Returns:
            Dict with attack results
        """
        if not self.check_binary():
            return {"status": "error", "message": "Pixiewps binary not available"}
        
        # Build command
        command = [
            self.pixiewps_path,
            "-e", pke,
            "-r", pkr, 
            "-s", e_hash1,
            "-z", e_hash2,
            "-a", authkey,
            "-n", e_nonce,
            "-v", str(verbosity)
        ]
        
        # Add optional parameters
        if r_nonce:
            command.extend(["-m", r_nonce])
        if e_bssid:
            command.extend(["-b", e_bssid])
        if output_file:
            command.extend(["-o", output_file])
        
        try:
            self.logger.info(f"Running pixiewps attack...")
            self.logger.debug(f"Command: {' '.join(command)}")
            
            result = subprocess.run(
                command,
                capture_output=True,
                text=True,
                timeout=300  # 5 minute timeout
            )
            
            # Parse results
            attack_result = self._parse_results(result, command)
            
            # Save results
            self._save_results(attack_result)
            
            return attack_result
            
        except subprocess.TimeoutExpired:
            self.logger.error("Pixiewps attack timed out")
            return {"status": "error", "message": "Attack timed out"}
        except Exception as e:
            self.logger.error(f"Error running pixiewps: {e}")
            return {"status": "error", "message": str(e)}
    
    def _parse_results(self, result: subprocess.CompletedProcess, command: List[str]) -> Dict:
        """Parse pixiewps output and return structured results"""
        attack_result = {
            "status": "success" if result.returncode == 0 else "failed",
            "timestamp": datetime.now().isoformat(),
            "command": " ".join(command),
            "return_code": result.returncode,
            "stdout": result.stdout,
            "stderr": result.stderr,
            "wps_pin": None,
            "psk": None,
            "ssid": None
        }
        
        # Parse successful output for WPS PIN and PSK
        if result.returncode == 0 and result.stdout:
            lines = result.stdout.split('\n')
            for line in lines:
                line = line.strip()
                if "WPS PIN:" in line:
                    attack_result["wps_pin"] = line.split("WPS PIN:")[-1].strip()
                elif "WPA PSK:" in line:
                    attack_result["psk"] = line.split("WPA PSK:")[-1].strip()
                elif "SSID:" in line:
                    attack_result["ssid"] = line.split("SSID:")[-1].strip()
        
        return attack_result
    
    def _save_results(self, results: Dict):
        """Save attack results to file"""
        timestamp = datetime.now().strftime("%Y%m%d_%H%M%S")
        filename = f"pixiewps_attack_{timestamp}.json"
        filepath = os.path.join(self.results_dir, filename)
        
        try:
            with open(filepath, 'w') as f:
                json.dump(results, f, indent=2)
            self.logger.info(f"Results saved to {filepath}")
        except Exception as e:
            self.logger.error(f"Failed to save results: {e}")
    
    def get_version(self) -> Optional[str]:
        """Get pixiewps version"""
        if not self.check_binary():
            return None
        
        try:
            result = subprocess.run([self.pixiewps_path, "-V"], 
                                  capture_output=True, text=True, timeout=10)
            if result.returncode == 0:
                return result.stdout.strip()
        except Exception as e:
            self.logger.error(f"Failed to get pixiewps version: {e}")
        
        return None
    
    def list_recent_results(self, limit: int = 10) -> List[Dict]:
        """List recent attack results"""
        results = []
        
        try:
            result_files = sorted(
                [f for f in os.listdir(self.results_dir) if f.endswith('.json')],
                reverse=True
            )[:limit]
            
            for filename in result_files:
                filepath = os.path.join(self.results_dir, filename)
                try:
                    with open(filepath, 'r') as f:
                        result_data = json.load(f)
                        results.append({
                            "filename": filename,
                            "timestamp": result_data.get("timestamp"),
                            "status": result_data.get("status"),
                            "wps_pin": result_data.get("wps_pin"),
                            "psk": result_data.get("psk")
                        })
                except Exception as e:
                    self.logger.error(f"Failed to read result file {filename}: {e}")
        
        except Exception as e:
            self.logger.error(f"Failed to list results: {e}")
        
        return results

# Test function
def test_pixiewps_wrapper():
    """Test function for pixiewps wrapper"""
    wrapper = PixiewpsWrapper()
    
    print("Testing Pixiewps Wrapper...")
    print(f"Binary available: {wrapper.check_binary()}")
    
    version = wrapper.get_version()
    if version:
        print(f"Version: {version}")
    
    # Example test with dummy data (will fail but tests the wrapper)
    test_result = wrapper.run_attack(
        pke="dummy_pke",
        pkr="dummy_pkr", 
        e_hash1="dummy_hash1",
        e_hash2="dummy_hash2",
        authkey="dummy_authkey",
        e_nonce="dummy_nonce"
    )
    
    print(f"Test result: {test_result['status']}")
    return test_result

if __name__ == "__main__":
    test_pixiewps_wrapper()<|MERGE_RESOLUTION|>--- conflicted
+++ resolved
@@ -17,12 +17,7 @@
     
     def __init__(self):
         self.logger = logging.getLogger(__name__)
-<<<<<<< HEAD
-        self.pixiewps_path = "/Users/morningstar/Desktop/AnonSuite/src/wifi/pixiewps/pixiewps"
-        self.results_dir = "/Users/morningstar/Desktop/AnonSuite/run/pixiewps_results"
-=======
-
->>>>>>> 81ea7bad
+
         self._ensure_results_dir()
     
     def _ensure_results_dir(self):
