--- conflicted
+++ resolved
@@ -155,14 +155,7 @@
 
     def _detect_platform_paths(self) -> Dict[str, str]:
         """Detect appropriate paths based on platform"""
-<<<<<<< HEAD
-        if platform.system() == "Linux":
-            base_path = "/opt/AnonSuite"
-        else:
-            base_path = "/Users/morningstar/Desktop/AnonSuite" # Assuming project root is CWD
-=======
-
->>>>>>> 81ea7bad
+
 
         return {
             "anonsuite_root": base_path,
@@ -513,11 +506,7 @@
 
         # Initialize Plugin Manager - had to debug this integration
         try:
-<<<<<<< HEAD
-            plugins_dir = self.config.get('plugins.directory', '/Users/morningstar/Desktop/AnonSuite/plugins')
-=======
-
->>>>>>> 81ea7bad
+
             self.plugin_manager = PluginManager(self, plugins_dir)
         except Exception as e:
             print(f"Warning: Plugin manager initialization failed: {e}")
@@ -572,11 +561,7 @@
                 return int(choice)
             except ValueError:
                 error_msg = f"{VisualTokens.SYMBOLS['error']} Invalid input. Please enter a number."
-<<<<<<< HEAD
-                print(self._colorize(error_msg, 'error'))
-=======
-
->>>>>>> 81ea7bad
+
             except KeyboardInterrupt:
                 print(f"\n{self._colorize('Goodbye!', 'muted')}")
                 sys.exit(0)
@@ -651,15 +636,7 @@
                 import getpass
                 current_user = getpass.getuser()
                 cmd = [
-<<<<<<< HEAD
-                    "sudo", multitor_script,
-                    "--user", "morningstar",
-                    "--socks-port", "9000",
-                    "--control-port", "9001", 
-                    "--proxy", "privoxy"
-=======
-
->>>>>>> 81ea7bad
+
                 ]
                 self._execute_command(cmd, "Starting anonymity services", show_progress=True)
 
@@ -674,15 +651,7 @@
                 import getpass
                 current_user = getpass.getuser()
                 cmd = [
-<<<<<<< HEAD
-                    "sudo", multitor_script,
-                    "--user", "morningstar",
-                    "--socks-port", "9000",
-                    "--control-port", "9001",
-                    "--proxy", "privoxy"
-=======
-
->>>>>>> 81ea7bad
+
                 ]
                 self._execute_command(cmd, "Restarting anonymity services", show_progress=True)
 
@@ -2435,18 +2404,7 @@
         self._print_header()
 
         while self.running:
-<<<<<<< HEAD
-            self._print_menu("Main Menu", [
-                "Anonymity (Tor + Proxy)",
-                "WiFi Auditing (Attacks & Scanning)",
-                "Configuration Management",
-                "System Status & Monitoring",
-                "Plugins", # New menu option
-                "Help & Documentation"
-            ])
-=======
-
->>>>>>> 81ea7bad
+
 
             choice = self._get_user_choice()
 
