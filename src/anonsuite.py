--- conflicted
+++ resolved
@@ -179,18 +179,7 @@
 
     def _detect_platform_paths(self) -> Dict[str, str]:
         """Detect appropriate paths based on platform"""
-<<<<<<< HEAD
-        # Determine project root dynamically from current file location
-        current_file = os.path.abspath(__file__)
-        base_path = os.path.dirname(os.path.dirname(current_file))  # Go up from src/ to project root
-=======
-        if platform.system() == "Linux":
-            base_path = "/opt/AnonSuite"
-        else:
-            base_path = (
-                "/Users/morningstar/Desktop/AnonSuite"  # Assuming project root is CWD
-            )
->>>>>>> 99066cb5
+
 
         return {
             "anonsuite_root": base_path,
@@ -615,17 +604,7 @@
 
         # Initialize Plugin Manager - had to debug this integration
         try:
-<<<<<<< HEAD
-            # Determine project root dynamically for plugins
-            current_file = os.path.abspath(__file__)
-            project_root = os.path.dirname(os.path.dirname(current_file))  # Go up from src/
-            default_plugins_dir = os.path.join(project_root, "plugins")
-            plugins_dir = self.config.get('plugins.directory', default_plugins_dir)
-=======
-            plugins_dir = self.config.get(
-                "plugins.directory", "/Users/morningstar/Desktop/AnonSuite/plugins"
-            )
->>>>>>> 99066cb5
+
             self.plugin_manager = PluginManager(self, plugins_dir)
         except Exception as e:
             print(f"Warning: Plugin manager initialization failed: {e}")
@@ -698,16 +677,7 @@
                 return int(choice)
             except ValueError:
                 error_msg = f"{VisualTokens.SYMBOLS['error']} Invalid input. Please enter a number."
-<<<<<<< HEAD
-                print(self._colorize(error_msg, 'error'))
-            except EOFError:
-                # Handle EOF (Ctrl+D, pipe end, etc.) gracefully
-                print(f"\n{VisualTokens.SYMBOLS['info']} EOF detected. Exiting gracefully...")
-                self.running = False
-                return 0
-=======
-                print(self._colorize(error_msg, "error"))
->>>>>>> 99066cb5
+
             except KeyboardInterrupt:
                 print(f"\n{self._colorize('Goodbye!', 'muted')}")
                 sys.exit(0)
@@ -806,24 +776,7 @@
                 import getpass
                 current_user = getpass.getuser()
                 cmd = [
-<<<<<<< HEAD
-                    "sudo", multitor_script,
-                    "--user", current_user,
-                    "--socks-port", "9000",
-                    "--control-port", "9001", 
-                    "--proxy", "privoxy"
-=======
-                    "sudo",
-                    multitor_script,
-                    "--user",
-                    "morningstar",
-                    "--socks-port",
-                    "9000",
-                    "--control-port",
-                    "9001",
-                    "--proxy",
-                    "privoxy",
->>>>>>> 99066cb5
+
                 ]
                 self._execute_command(
                     cmd, "Starting anonymity services", show_progress=True
@@ -840,24 +793,7 @@
                 import getpass
                 current_user = getpass.getuser()
                 cmd = [
-<<<<<<< HEAD
-                    "sudo", multitor_script,
-                    "--user", current_user,
-                    "--socks-port", "9000",
-                    "--control-port", "9001",
-                    "--proxy", "privoxy"
-=======
-                    "sudo",
-                    multitor_script,
-                    "--user",
-                    "morningstar",
-                    "--socks-port",
-                    "9000",
-                    "--control-port",
-                    "9001",
-                    "--proxy",
-                    "privoxy",
->>>>>>> 99066cb5
+
                 ]
                 self._execute_command(
                     cmd, "Restarting anonymity services", show_progress=True
@@ -2886,29 +2822,7 @@
         self._print_header()
 
         while self.running:
-<<<<<<< HEAD
-            self._print_menu("Main Menu", [
-                "Anonymity (Tor + Proxy)",
-                "WiFi Auditing (Attacks & Scanning)",
-                "Configuration Management",
-                "System Status & Monitoring",
-                "Plugins", # New menu option
-                "🎯 Demo Mode (Showcase Features)",
-                "Help & Documentation"
-            ])
-=======
-            self._print_menu(
-                "Main Menu",
-                [
-                    "Anonymity (Tor + Proxy)",
-                    "WiFi Auditing (Attacks & Scanning)",
-                    "Configuration Management",
-                    "System Status & Monitoring",
-                    "Plugins",  # New menu option
-                    "Help & Documentation",
-                ],
-            )
->>>>>>> 99066cb5
+
 
             choice = self._get_user_choice()
 
