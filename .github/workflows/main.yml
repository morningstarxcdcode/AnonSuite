--- conflicted
+++ resolved
@@ -18,11 +18,7 @@
     - name: Set up Python
       uses: actions/setup-python@v5
       with:
-<<<<<<< HEAD
-        python-version: '3.11' # Use stable version instead of 3.10
-=======
-        python-version: '3.13' # Or appropriate version from pyproject.toml
->>>>>>> 880231c5
+
     - name: Install dependencies
       run: |
         python -m pip install --upgrade pip
