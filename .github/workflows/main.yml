--- conflicted
+++ resolved
@@ -18,30 +18,4 @@
 
     - name: Set up Python
       uses: actions/setup-python@v4
-      with:
-<<<<<<< HEAD
-        python-version: '3.13' # Or appropriate version from pyproject.toml
-    - name: Install dependencies
-      run: |
-        python -m pip install --upgrade pip
-        pip install poetry  # Assuming poetry for dependency management based on pyproject.toml
-        poetry install --no-root
-    - name: Lint with ruff
-      run: |
-        poetry run ruff check .
-        poetry run ruff format . --check
-    - name: Type check with mypy
-      run: |
-        poetry run mypy src/
-    - name: Test with pytest
-      run: |
-        poetry run pytest
-=======
-
-
-    - name: Install dependencies
-      run: |
-        python -m pip install --upgrade pip
-
-      continue-on-error: true
->>>>>>> 81ea7bad
+      with: