--- conflicted
+++ resolved
@@ -76,14 +76,9 @@
     - name: Set up Python
       uses: actions/setup-python@v5
       with:
-<<<<<<< HEAD
-        python-version: '3.11'
+        python-version: '3.10'
         
     - name: Install build dependencies
-=======
-        python-version: '3.13' # Or appropriate version from pyproject.toml
-    - name: Install dependencies
->>>>>>> 880231c5
       run: |
         python -m pip install --upgrade pip
         python -m pip install build wheel
