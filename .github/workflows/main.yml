--- conflicted
+++ resolved
@@ -14,11 +14,7 @@
   build:
     runs-on: ubuntu-latest
     steps:
-<<<<<<< HEAD
-    - uses: actions/checkout@v3
-=======
-    - uses: actions/checkout@v5
->>>>>>> 152db279
+
     - name: Set up Python
       uses: actions/setup-python@v4
       with:
